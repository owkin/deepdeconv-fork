--- conflicted
+++ resolved
@@ -315,7 +315,6 @@
         """
         x_ = x
 
-<<<<<<< HEAD
         # create self.n_pseudobulks
         if self.n_cells_per_pseudobulk is None or self.n_cells_per_pseudobulk > x_.shape[0] :
             n_cells_per_pseudobulk = x_.shape[0]
@@ -341,11 +340,6 @@
             proportions = counts.float() / n_cells_per_pseudobulk
             all_proportions.append(proportions)
         
-=======
-        # compute proportions in batch
-        unique_indices, counts = y.unique(return_counts=True)
-        proportions = counts.float() / len(y)
->>>>>>> ba51f7c5
         # create training signature
         x_signature_mask = []
         unique_indices, counts = y.unique(return_counts=True)
@@ -358,13 +352,7 @@
         # library size
         if self.use_observed_lib_size:
             library = torch.log(x.sum(axis=1)).unsqueeze(1)
-<<<<<<< HEAD
             library_pseudobulk = torch.log(x_pseudobulk_.sum(axis=1)).unsqueeze(1)
-=======
-            library_pseudobulk = torch.log(x_pseudobulk_.sum())
-
-        # transform in logscale
->>>>>>> ba51f7c5
         if self.log_variational:
             x_ = torch.log(1 + x_)
             x_pseudobulk_ = torch.log(1 + x_pseudobulk_)
@@ -374,26 +362,10 @@
         if cont_covs is not None:
             # for single-cell and pseudobulk
             encoder_input = torch.cat((x_, cont_covs), dim=-1)
-<<<<<<< HEAD
             cont_covs_pseudobulk = cont_covs[pseudobulk_indices, :].mean(axis=1)
             encoder_pseudobulk_input = torch.cat((x_pseudobulk_, cont_covs_pseudobulk), dim=-1)
             cont_covs_signature = torch.matmul(x_signature_mask, cont_covs)/counts.unsqueeze(-1)
             encoder_signature_input = torch.cat((x_signature_, cont_covs_signature), dim=-1)
-=======
-            encoder_pseudobulk_input = torch.cat(
-                (x_pseudobulk_, cont_covs.mean(axis=0).unsqueeze(1)), dim=-1
-            )
-            # for the signature
-            cont_covs_signature = []
-            for cell_type in unique_indices:
-                idx = (y == cell_type).flatten()
-                cont_covs_pure = cont_covs[idx, :].mean(axis=0)
-                cont_covs_signature.append(cont_covs_pure)
-            cont_covs_signature = torch.stack(cont_covs_signature, dim=0)
-            encoder_signature_input = torch.cat(
-                (x_signature_, cont_covs_signature), dim=-1
-            )
->>>>>>> ba51f7c5
         else:
             encoder_input = x_
             cont_covs_pseudobulk = ()
@@ -412,30 +384,21 @@
                     # if n_cat == 0 then no batch index was given, so skip it
                     one_hot_cat_covs = one_hot(cat_covs[j], n_cat)
                     categorical_input.append(one_hot_cat_covs)
-<<<<<<< HEAD
-                    one_hot_cat_covs_pure = one_hot_cat_covs[pseudobulk_indices, :].mean(axis=1)
-                    categorical_pseudobulk_input.append(one_hot_cat_covs_pure)
+                    one_hot_cat_covs_pseudobulk = one_hot_cat_covs[pseudobulk_indices, :].mean(axis=1)
+                    categorical_pseudobulk_input.append(one_hot_cat_covs_pseudobulk)
                     one_hot_cat_covs_signature = torch.matmul(x_signature_mask, one_hot_cat_covs)/counts.unsqueeze(-1)
                     categorical_signature_input.append(one_hot_cat_covs_signature)
-=======
-                    one_hot_cat_covs_pseudobulk = one_hot_cat_covs.mean(axis=0).resize(1,n_cat)
-                    categorical_pseudobulk_input.append(one_hot_cat_covs_pseudobulk)
-                    categorical_signature_input_temp = []
-                    for cell_type in unique_indices:
-                        idx = (y == cell_type).flatten()
-                        one_hot_cat_covs_pure = one_hot_cat_covs[idx, :].mean(axis=0)
-                        categorical_signature_input_temp.append(one_hot_cat_covs_pure)
-                    categorical_signature_input.append(torch.stack(categorical_signature_input_temp))
->>>>>>> ba51f7c5
                     j+=1
-            categorical_input_bis = copy.deepcopy(categorical_input)
-            categorical_pseudobulk_input_bis = copy.deepcopy(categorical_pseudobulk_input)
+            categorical_input_copy = copy.deepcopy(categorical_input)
+            categorical_pseudobulk_input_copy = copy.deepcopy(categorical_pseudobulk_input)
 
         # Encode covariates
         if not self.encode_covariates:
+            # don't enconde categorical covariates but return copy in inference outputs
             categorical_input = ()
             categorical_pseudobulk_input = ()
             categorical_signature_input = ()
+        
         one_hot_batch_index = one_hot(batch_index, self.n_batch)
         one_hot_batch_index_pseudobulk = one_hot_batch_index[pseudobulk_indices, :].mean(axis=1)
 
@@ -497,28 +460,17 @@
             "qz": qz,
             "ql": ql,
             "library": library,
-<<<<<<< HEAD
-            "categorical_input": categorical_input,
-            "one_hot_batch_index": one_hot_batch_index,
-=======
-            "categorical_input": categorical_input_bis,
->>>>>>> ba51f7c5
+            "categorical_input": categorical_input_copy,
             # pseudobulk encodings
             "pseudobulk_indices": pseudobulk_indices,
             "z_pseudobulk": z_pseudobulk,
             "qz_pseudobulk": qz_pseudobulk,
             "ql_pseudobulk": ql_pseudobulk,
             "library_pseudobulk": library_pseudobulk,
-<<<<<<< HEAD
-            "cont_covs_pseudobulk": cont_covs_pseudobulk,
-            "categorical_pseudobulk_input": categorical_pseudobulk_input,
-            "one_hot_batch_index_pseudobulk": one_hot_batch_index_pseudobulk,
-=======
-            "categorical_pseudobulk_input": categorical_pseudobulk_input_bis,
+            "categorical_pseudobulk_input": categorical_pseudobulk_input_copy,
             # pure cell type signature encodings
             "proportions": proportions,
             "z_signature": z_signature,
->>>>>>> ba51f7c5
         }
 
         return outputs
