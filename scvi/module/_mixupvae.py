--- conflicted
+++ resolved
@@ -491,8 +491,8 @@
             px_pseudobulk = Poisson(px_pseudobulk_rate, scale=px_pseudobulk_scale)
         # pseudobulk gene likelihood
         px_pseudobulk = NegativeBinomial(
-                mu=px_pseudobulk_rate, theta=px_pseudobulk_r, scale=px_pseudobulk_scale
-            )
+            mu=px_pseudobulk_rate, theta=px_pseudobulk_r, scale=px_pseudobulk_scale
+        )
         # Priors
         if self.use_observed_lib_size:
             pl = None
@@ -578,19 +578,10 @@
         ):
             if self.mixup_penalty == "l2":
                 # l2 penalty in reconstructed space
-<<<<<<< HEAD
-                generative_x = generative_outputs["px"].rsample()
+                generative_x = generative_outputs["px"].sample()
                 mean_x = torch.mean(generative_x, axis=0)
-                generative_pseudobulk = generative_outputs["px_pseudobulk"].rsample()
+                generative_pseudobulk = generative_outputs["px_pseudobulk"].sample()
                 mixup_loss += self.get_l2_mixup_loss(mean_x, generative_pseudobulk)
-=======
-                generative_x = generative_outputs["px"].sample()
-                generative_pseudobulk = generative_outputs["px_pseudobulk"].sample()
-                computed_loss, _ = self.get_l2_mixup_loss(
-                    generative_x, generative_pseudobulk
-                )
-                mixup_loss += computed_loss
->>>>>>> 965bb622
             elif self.mixup_penalty == "kl":
                 # kl of mean(encoded cells) compared to reference encoded pseudobulk
                 mixup_loss += self.get_kl_mixup_loss(
@@ -619,8 +610,7 @@
         pearson_coeff_deconv = pearsonr(proportions_array, predicted_proportions)[0]
         # random proportions
         random_proportions = self.create_random_proportion(
-            n_classes=len(proportions_array),
-            n_non_zero=None
+            n_classes=len(proportions_array), n_non_zero=None
         )
         pearson_coeff_random = pearsonr(proportions_array, random_proportions)[0]
 
@@ -648,14 +638,9 @@
             },
         )
 
-<<<<<<< HEAD
-    def get_l2_mixup_loss(self, mean_single_cells, pseudobulk):
-=======
     def create_random_proportion(
-        self,
-        n_classes: int,
-        n_non_zero: Optional[int] = None
-        ) -> np.ndarray:
+        self, n_classes: int, n_non_zero: Optional[int] = None
+    ) -> np.ndarray:
         """Create a random proportion vector of size n_classes.
 
         The n_non_zero parameter allows to set the number
@@ -674,7 +659,6 @@
         return np.random.permutation(proportion_vector)
 
     def get_l2_mixup_loss(self, single_cells, pseudobulk):
->>>>>>> 965bb622
         """Compute L2 loss between average of single cells and pseudobulk."""
         mixup_penalty = torch.sum((pseudobulk - mean_single_cells) ** 2)
         return mixup_penalty
