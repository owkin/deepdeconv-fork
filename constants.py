"""Constants and global variables to run the different deconv files."""

## constants for run_mixupvi.py
TUNE_MIXUPVI = False
TRAINING_DATASET = "CTI_PROCESSED"  # ["CTI", "TOY", "CTI_PROCESSED", "CTI_RAW"]
TRAINING_CELL_TYPE_GROUP = (
    "updated_granular_groups"  # ["primary_groups", "precise_groups", "updated_granular_groups"]
)

## constants for run_pseudobulk_benchmark.py
SIGNATURE_CHOICE = "crosstissue_granular_updated" # ["laughney", "crosstissue_general", "crosstissue_granular_updated"]
if SIGNATURE_CHOICE in ["laughney", "crosstissue_general"]:
    BENCHMARK_CELL_TYPE_GROUP = "primary_groups"
elif SIGNATURE_CHOICE == "crosstissue_granular_updated":
    BENCHMARK_CELL_TYPE_GROUP = "updated_granular_groups"
else:
    BENCHMARK_CELL_TYPE_GROUP = None # no signature was created for the "precise_groups" grouping right now
BENCHMARK_DATASET = "CTI"  # ["CTI", "TOY", "CTI_PROCESSED", "CTI_RAW"]
N_SAMPLES = 500 # number of pseudbulk samples to create and assess for deconvolution
GENERATIVE_MODELS = ["MixupVI"] #, "DestVI"] # "scVI", "CondscVI", "DestVI"
# GENERATIVE_MODELS = [] # if only want baselines
BASELINES = ["nnls"] # "nnls", "TAPE", "Scaden"
# BASELINES = ["nnls"] # if only want nnls

## general mixupvi constants when training it or preprocessing data
<<<<<<< HEAD
SAVE_MODEL = True
=======
SAVE_MODEL = False
N_GENES = 3000 # number of input genes after preprocessing
>>>>>>> b568524b
# MixUpVI training hyperparameters
MAX_EPOCHS = 100
BATCH_SIZE = 4092
TRAIN_SIZE = 0.7 # as opposed to validation
CHECK_VAL_EVERY_N_EPOCH = None
if TRAIN_SIZE < 1:
    CHECK_VAL_EVERY_N_EPOCH = 1
# MixUpVI model hyperparameters
CONT_COV = None  # list of continuous covariates to include
CAT_COV = ["donor_id", "assay"] # list of categorical covariates to include
ENCODE_COVARIATES = True # whether to encode cont/cat covars (they are always decoded)
SIGNATURE_TYPE = "post_inference"  # ["pre_encoded", "post_inference"]
USE_BATCH_NORM = "none"  # ["encoder", "decoder", "none", "both"]
LOSS_COMPUTATION = "latent_space"  # ["latent_space", "reconstructed_space"]
PSEUDO_BULK = "pre_encoded"  # ["pre_encoded", "post_inference"]
MIXUP_PENALTY = "l2"  # ["l2", "kl"]
DISPERSION = "gene"  # ["gene", "gene_cell"]
GENE_LIKELIHOOD = "zinb"  # ["zinb", "nb", "poisson"]
LATENT_SIZE = 30

# different possibilities of cell groupings with the CTI dataset
GROUPS = {
    "primary_groups": {
        "B": [
            "ABCs",
            "GC_B (I)",
            "GC_B (II)",
            "Memory B cells",
            "Naive B cells",
            "Plasma cells",
            "Plasmablasts",
            "Pre-B",
            "Pro-B",
        ],
        "MonoMacro": [
            "Alveolar macrophages",
            "Classical monocytes",
            "Erythrophagocytic macrophages",
            "Intermediate macrophages",
            "Nonclassical monocytes",
        ],
        "TNK": [
            "Cycling T&NK",
            "MAIT",
            "NK_CD16+",
            "NK_CD56bright_CD16-",
            "T_CD4/CD8",
            "Teffector/EM_CD4",
            "Tem/emra_CD8",
            "Tfh",
            "Tgd_CRTAM+",
            "Tnaive/CM_CD4",
            "Tnaive/CM_CD4_activated",
            "Tnaive/CM_CD8",
            "Tregs",
            "Trm/em_CD8",
            "Trm_Tgd",
            "Trm_Th1/Th17",
            "Trm_gut_CD8",
            "ILC3",
        ],
        "DC": ["DC1", "DC2", "migDC", "pDC"],
        "Mast": ["Mast cells"],
        "To remove": [
            "Erythroid",
            "Megakaryocytes",
            "Progenitor",
            "Cycling",
            "T/B doublets",
            "MNP/B doublets",
            "MNP/T doublets",
            "Intestinal macrophages",
        ],
    },
    "precise_groups": {
        "B": [
            "ABCs",
            "GC_B (I)",
            "GC_B (II)",
            "Memory B cells",
            "Naive B cells",
            "Pre-B",
            "Pro-B"
        ],
        "Plasma": ["Plasma cells", "Plasmablasts"],
        "Mono": ["Classical monocytes", "Nonclassical monocytes"],
        "CD8T": ["Tem/emra_CD8", "Tnaive/CM_CD8", "Trm/em_CD8", "Trm_gut_CD8"],
        "CD4T":["Teffector/EM_CD4", "Tfh", "Tnaive/CM_CD4", "Tnaive/CM_CD4_activated", "Tregs",
                 "Trm_Th1/Th17"],
        "T": ["MAIT","T_CD4/CD8","Tgd_CRTAM+","Trm_Tgd"],
        "NK": ["NK_CD16+", "NK_CD56bright_CD16-"],
        "DC": ["DC1", "DC2", "migDC", "pDC"],
        "Mast": ["Mast cells"],
        "RedBlood": ["Erythroid"],
        "BoneMarrow": ["Megakaryocytes"],
        "NonDifferentiated": ["Progenitor"],
        "To remove":  ["Cycling", "T/B doublets", "Cycling T&NK",
            "MNP/B doublets", "MNP/T doublets","Alveolar macrophages",
            "Erythrophagocytic macrophages",
            "Intermediate macrophages",
            "Intestinal macrophages", "ILC3"],
    },
    "updated_granular_groups": {
        "B": ["ABCs", "GC_B (I)", "GC_B (II)", "Memory B cells", "Naive B cells",
            "Pre-B", "Pro-B"],
        "Plasma": ["Plasma cells", "Plasmablasts"],
        "Mono": ["Classical monocytes", "Nonclassical monocytes"],
        "CD8T": ["Tem/emra_CD8", "Tnaive/CM_CD8", "Trm/em_CD8", "Trm_gut_CD8"],
        "CD4T":["Teffector/EM_CD4", "Tfh", "Tnaive/CM_CD4", "Tnaive/CM_CD4_activated", "Trm_Th1/Th17"],
        "Tregs":["Tregs"],
        "NK": ["NK_CD16+", "NK_CD56bright_CD16-"],
        "DC": ["DC1", "DC2", "migDC", "pDC"],
        "Mast": ["Mast cells"],
        "To remove": ["Cycling", "T/B doublets", "Cycling T&NK", "MNP/B doublets",
                      "MNP/T doublets", "Alveolar macrophages",
                      "Erythrophagocytic macrophages", "Intermediate macrophages",
                      "Intestinal macrophages", "ILC3", "MAIT","T_CD4/CD8","Tgd_CRTAM+",
                      "Trm_Tgd", "Erythroid", "Megakaryocytes", "Progenitor"],
    }
}<|MERGE_RESOLUTION|>--- conflicted
+++ resolved
@@ -23,12 +23,8 @@
 # BASELINES = ["nnls"] # if only want nnls
 
 ## general mixupvi constants when training it or preprocessing data
-<<<<<<< HEAD
-SAVE_MODEL = True
-=======
 SAVE_MODEL = False
 N_GENES = 3000 # number of input genes after preprocessing
->>>>>>> b568524b
 # MixUpVI training hyperparameters
 MAX_EPOCHS = 100
 BATCH_SIZE = 4092
